--- conflicted
+++ resolved
@@ -167,11 +167,7 @@
 	} else if controller.config.ListenInterface == "any" {
 		listenIP = "0.0.0.0"
 	} else {
-<<<<<<< HEAD
-		IPv4Address, IPv6Address, err := common.GetInterfaceIPAddresses(controller.config.ListenInterface)
-=======
 		IPv4Address, _, err := common.GetInterfaceIPAddresses(controller.config.ListenInterface)
->>>>>>> 4af89a9e
 		if err == nil && IPv4Address == nil {
 			err = fmt.Errorf("no IPv4 address for interface %s", controller.config.ListenInterface)
 		}
