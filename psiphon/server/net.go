/*
 * Copyright (c) 2016, Psiphon Inc.
 * All rights reserved.
 *
 * This program is free software: you can redistribute it and/or modify
 * it under the terms of the GNU General Public License as published by
 * the Free Software Foundation, either version 3 of the License, or
 * (at your option) any later version.
 *
 * This program is distributed in the hope that it will be useful,
 * but WITHOUT ANY WARRANTY; without even the implied warranty of
 * MERCHANTABILITY or FITNESS FOR A PARTICULAR PURPOSE.  See the
 * GNU General Public License for more details.
 *
 * You should have received a copy of the GNU General Public License
 * along with this program.  If not, see <http://www.gnu.org/licenses/>.
 *
 */

// for HTTPSServer.ServeTLS:
/*
Copyright (c) 2012 The Go Authors. All rights reserved.

Redistribution and use in source and binary forms, with or without
modification, are permitted provided that the following conditions are
met:

   * Redistributions of source code must retain the above copyright
notice, this list of conditions and the following disclaimer.
   * Redistributions in binary form must reproduce the above
copyright notice, this list of conditions and the following disclaimer
in the documentation and/or other materials provided with the
distribution.
   * Neither the name of Google Inc. nor the names of its
contributors may be used to endorse or promote products derived from
this software without specific prior written permission.

THIS SOFTWARE IS PROVIDED BY THE COPYRIGHT HOLDERS AND CONTRIBUTORS
"AS IS" AND ANY EXPRESS OR IMPLIED WARRANTIES, INCLUDING, BUT NOT
LIMITED TO, THE IMPLIED WARRANTIES OF MERCHANTABILITY AND FITNESS FOR
A PARTICULAR PURPOSE ARE DISCLAIMED. IN NO EVENT SHALL THE COPYRIGHT
OWNER OR CONTRIBUTORS BE LIABLE FOR ANY DIRECT, INDIRECT, INCIDENTAL,
SPECIAL, EXEMPLARY, OR CONSEQUENTIAL DAMAGES (INCLUDING, BUT NOT
LIMITED TO, PROCUREMENT OF SUBSTITUTE GOODS OR SERVICES; LOSS OF USE,
DATA, OR PROFITS; OR BUSINESS INTERRUPTION) HOWEVER CAUSED AND ON ANY
THEORY OF LIABILITY, WHETHER IN CONTRACT, STRICT LIABILITY, OR TORT
(INCLUDING NEGLIGENCE OR OTHERWISE) ARISING IN ANY WAY OUT OF THE USE
OF THIS SOFTWARE, EVEN IF ADVISED OF THE POSSIBILITY OF SUCH DAMAGE.
*/

package server

import (
	"net"
	"net/http"

	utls "github.com/Psiphon-Labs/utls"
)

// HTTPSServer is a wrapper around http.Server which adds the
// ServeTLS function.
type HTTPSServer struct {
	*http.Server
}

// ServeTLS is similar to http.Serve, but uses TLS.
//
// The http package has both ListenAndServe and ListenAndServeTLS higher-
// level interfaces, but only Serve (not TLS) offers a lower-level interface that
// allows the caller to keep a refererence to the Listener, allowing for external
// shutdown. ListenAndServeTLS also requires the TLS cert and key to be in files
// and we avoid that here.
//
// Note that the http.Server.TLSConfig field is ignored and the
<<<<<<< HEAD
// utls.Config parameter is used intead.
//
// tcpKeepAliveListener is used in http.ListenAndServeTLS but not exported,
// so we use a copy from https://golang.org/src/net/http/server.go.
func (server *HTTPSServer) ServeTLS(listener net.Listener, config *utls.Config) error {
	tlsListener := utls.NewListener(tcpKeepAliveListener{listener.(*net.TCPListener)}, config)
=======
// psiphon/common/tls.Config parameter is used intead.
func (server *HTTPSServer) ServeTLS(listener net.Listener, config *tls.Config) error {
	tlsListener := tls.NewListener(listener, config)
>>>>>>> 3cccbbdb
	return server.Serve(tlsListener)
}<|MERGE_RESOLUTION|>--- conflicted
+++ resolved
@@ -71,18 +71,9 @@
 // shutdown. ListenAndServeTLS also requires the TLS cert and key to be in files
 // and we avoid that here.
 //
-// Note that the http.Server.TLSConfig field is ignored and the
-<<<<<<< HEAD
-// utls.Config parameter is used intead.
-//
-// tcpKeepAliveListener is used in http.ListenAndServeTLS but not exported,
-// so we use a copy from https://golang.org/src/net/http/server.go.
+// Note that the http.Server.TLSConfig field is ignored and the utls.Config
+// parameter is used intead.
 func (server *HTTPSServer) ServeTLS(listener net.Listener, config *utls.Config) error {
-	tlsListener := utls.NewListener(tcpKeepAliveListener{listener.(*net.TCPListener)}, config)
-=======
-// psiphon/common/tls.Config parameter is used intead.
-func (server *HTTPSServer) ServeTLS(listener net.Listener, config *tls.Config) error {
-	tlsListener := tls.NewListener(listener, config)
->>>>>>> 3cccbbdb
+	tlsListener := utls.NewListener(listener, config)
 	return server.Serve(tlsListener)
 }