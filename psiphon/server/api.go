--- conflicted
+++ resolved
@@ -169,14 +169,9 @@
 
 	// Note: no guarantee that PsinetDatabase won't reload between database calls
 	db := support.PsinetDatabase
-<<<<<<< HEAD
-	handshakeResponse := protocol.HandshakeResponse{
-		Homepages:            db.GetHomepages(sponsorID, geoIPData.Country, isMobile),
-=======
 	handshakeResponse := common.HandshakeResponse{
 		SSHSessionID:         sessionID,
 		Homepages:            db.GetRandomHomepage(sponsorID, geoIPData.Country, isMobile),
->>>>>>> bf3af8fa
 		UpgradeClientVersion: db.GetUpgradeClientVersion(clientVersion, normalizedPlatform),
 		PageViewRegexes:      make([]map[string]string, 0),
 		HttpsRequestRegexes:  db.GetHttpsRequestRegexes(sponsorID),
