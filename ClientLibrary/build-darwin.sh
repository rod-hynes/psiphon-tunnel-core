--- conflicted
+++ resolved
@@ -9,13 +9,8 @@
 # Note:
 #   clangwrap.sh needs to be updated when the Go version changes.
 #   The last version was:
-<<<<<<< HEAD
-#   https://github.com/golang/go/blob/go1.20.4/misc/ios/clangwrap.sh
-GO_VERSION_REQUIRED="1.20.4"
-=======
 #   https://github.com/golang/go/blob/go1.21.8/misc/ios/clangwrap.sh
 GO_VERSION_REQUIRED="1.21.8"
->>>>>>> b77cd6ee
 
 BASE_DIR=$(cd "$(dirname "$0")" ; pwd -P)
 cd ${BASE_DIR}
